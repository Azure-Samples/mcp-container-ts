<!--
---
name: Remote MCP with Azure Container Apps (Node.js/TypeScript/JavaScript)
description: Run a remote node.js MCP server on Azure Container Apps.  
languages:
- typescript
- javascript
- nodejs
- bicep
- azdeveloper
products:
- container-apps
- azure
page_type: sample
urlFragment: mcp-container-ts
---
-->
# Getting Started with Remote MCP Servers using Azure Container Apps (Node.js/TypeScript)

This is a quick start guide that provides the basic building blocks to set up a remote Model Context Protocol (MCP) server using Azure Container Apps. The MCP server is built using Node.js and TypeScript, and it can be used to run various tools and services in a serverless environment.

<p align="center">
  <img src="./docs/ghcp-mcp-in-action.png" width="600" alt="MCP and GHCP in Action" />
</p>

## What is MCP?
The Model Context Protocol (MCP) is a protocol that allows different AI models and tools to communicate with each other. It provides a standardized way for models to share information and collaborate on tasks. The MCP server acts as a bridge between different models and tools, allowing them to work together seamlessly.

Below is the architecture diagram for a typical MCP server setup:


```mermaid
flowchart TD
    user(("fa:fa-users User"))
    host["VS Code, Copilot, LlamaIndex, Langchain..."]
    client[MCP SSE Client]
    agent[Agent]
    AzureOpenAI([Azure OpenAI])
    GitHub([GitHub Models])
    OpenAI([OpenAI])
    server([MCP SSE Server])
    tools["fa:fa-wrench Tools"]
    db[(Sqlite DB)]

    user --> hostGroup 
    subgraph hostGroup["MCP Host"]
        host -.- client & agent
    end
    
    agent -.- AzureOpenAI & GitHub & OpenAI
    
    client a@ ---> |"Server Sent Events"| container

    subgraph container["ACA Container (*)"]
      server -.- tools
      tools -.- add_todo 
      tools -.- list_todos
      tools -.- complete_todo
      tools -.- delete_todo
    end

    add_todo b@ --> db
    list_todos c@--> db
    complete_todo d@ --> db
    delete_todo e@ --> db
    
    %% styles

    classDef animate stroke-dasharray: 9,5,stroke-dashoffset: 900,animation: dash 25s linear infinite;

    classDef highlight fill:#9B77E8,color:#fff,stroke:#5EB4D8,stroke-width:2px
    
    classDef dim fill:#f0f0f0,color:#000,stroke:gray,stroke-width:1px
    
    class a animate
    class b animate
    class c animate
    class d animate
    class e animate

    class hostGroup dim
    class host dim
    class client dim
    class agent dim
    class GitHub dim
    class AzureOpenAI dim
    class OpenAI dim
    class container highlight

```

> [!IMPORTANT]
> (*) This guide implements only the SSE MCP server. The MCP host and clients are not provided. If you are looking for a complete solution, with a custom MCP host, client and both HTTP and SSE MCP servers please check out this other [repository](https://github.com/manekinekko/azure-container-apps-ai-mcp).

## Getting started

You have a few options for getting started with this template.
The quickest way to get started is GitHub Codespaces, since it will setup all the tools for you, but you can also [set it up locally](#local-environment).

### GitHub Codespaces

<<<<<<< HEAD
- [Node.js](https://nodejs.org/en/download/) (version 23 or higher) and npm 
- [Docker](https://docs.docker.com/get-started/get-docker/) (recommended for running the MCP server)

=======
You can run this template virtually by using GitHub Codespaces. The button will open a web-based VS Code instance in your browser:

1. Open the template (this may take several minutes):

    [![Open in GitHub Codespaces](https://github.com/codespaces/badge.svg)](https://codespaces.new/Azure-Samples/mcp-container-ts)

2. Open a terminal window
3. Continue with the [deploying steps](#deploying)

### VS Code Dev Containers

A related option is VS Code Dev Containers, which will open the project in your local VS Code using the [Dev Containers extension](https://marketplace.visualstudio.com/items?itemName=ms-vscode-remote.remote-containers):

1. Start Docker Desktop (install it if not already installed)
2. Open the project:

    [![Open in Dev Containers](https://img.shields.io/static/v1?style=for-the-badge&label=Dev%20Containers&message=Open&color=blue&logo=visualstudiocode)](https://vscode.dev/redirect?url=vscode://ms-vscode-remote.remote-containers/cloneInVolume?url=https://github.com/Azure-Samples/mcp-container-ts)

3. Open a terminal window

### Local Environment

If you prefer to run the MCP server locally, you can do so by following these steps:

#### Prerequisites

You need to have the following tools installed on your local machine:
- [Node.js](https://nodejs.org/en/download/) (version 23 or higher) and npm 
- [Docker](https://docs.docker.com/get-started/get-docker/) (recommended for running the MCP server)


1. Clone this repository:

```bash
git clone https://github.com/Azure-Samples/mcp-container-ts
cd mcp-container-ts
```
>>>>>>> 5298753c

2. Open the project folder

2. Install dependencies

```bash
npm install
```

3. Start the server

```bash
npm start
```

> [!NOTE]
> When the applications starts, the server will create an [in-memory SQLite](https://www.sqlite.org/inmemorydb.html) database. This database is used to store the state of the tools and their interactions with the MCP server.

<<<<<<< HEAD
## Use the local MCP server from within a desktop MCP Client
=======
## Use the local MCP server with desktop MCP Clients
>>>>>>> 5298753c

### Option 1 - Use the mcp.json file in VS Code

The quickest way to connect to the MCP server is the use the provided [mcp.json](.vscode/mcp.json) configuration file to set up the MCP server in your VS Code environment. This configuration file contains the necessary settings for the MCP server, including the URL and transport type.

```json
{
  "servers": {
    "mcp-server-sse": {
      "type": "sse",
      "url": "http://localhost:3000/sse"
    }
  }
}
```

Once you have this file opened, you can click on the "start" inlined action button that will connect the MCP server and fetch the available tools.


### Option 2 - Manually Adding MCP Server to VS Code

1. Add MCP Server from command palette and add URL to your running Function app's SSE endpoint:

```bash
http://localhost:3000/sse
```

2. Select HTTP (Server-Sent-Events) for the type of MCP server to add.
3. Enter the URL to your running function app's SSE endpoint
4. Enter the server ID. (This can be any name you want)
5. Choose if you want to run this in your User settings (available to all apps for you) or to your Workspace settings (available to this app, only)
6. In Copilot chat agent mode enter a prompt to trigger the tool, e.g., select some code and enter this prompt

```bash
I need to send an email to Dan, please add that to my todo list.
```
7. When prompted to run the tool, consent by clicking Continue,
8. When you're done, press Ctrl+C in the terminal window to stop the func.exe host process, and List MCP Servers from command palette and stop the local server.


### Option 3 - MCP Inspector

1. In a new terminal window, install and run [MCP Inspector](https://modelcontextprotocol.io/docs/tools/inspector)

```bash
npm run inspect
```

2. CTRL click to load the MCP Inspector web app from the URL displayed by the app (e.g. http://0.0.0.0:5173/#resources)
3. Set the transport type to SSE
4. Set the URL to your running Function app's SSE endpoint and Connect:
```bash
http://localhost:3000/sse
```
5. List Tools. Click on a tool and Run Tool.

## Deploy to Azure Container Apps

1. Install the [Azure Developer CLI](https://learn.microsoft.com/en-us/azure/developer/azure-developer-cli/install-azd) (azd)

 
2. Log in to your Azure account

```bash
azd auth login
```

3. Provision and deploy the project:
  
```bash 
azd up
```
4. Once the deployment is complete, you can access the MCP server using the URL provided in the output. The URL will look something like this:

```bash
https://<env-name>.<container-id>.<region>.azurecontainerapps.io
```

5. You can configure the MCP server in your local VS Code environment by adding the URL to the `mcp.json` file or manually adding it as described in the previous section:

```json
{
  "servers": {
    "mcp-server-sse-remote": {
      "type": "sse",
      "url": "https://<your-app-name>.<region>.azurecontainerapps.io/sse"
    }
  }
}
```

> [!NOTE]
> The URL for the MCP server will be different for each deployment. Make sure to update the URL in the `mcp.json` file or in your MCP client configuration accordingly.
 

6. If you were simply testing the deployment, you can remove and clean up all deployed resources by running the following command to avoid incurring any costs:

```bash
azd down
```

## Next Steps

- Learn more about [related MCP efforts from Microsoft](https://github.com/microsoft/mcp)<|MERGE_RESOLUTION|>--- conflicted
+++ resolved
@@ -99,11 +99,7 @@
 
 ### GitHub Codespaces
 
-<<<<<<< HEAD
-- [Node.js](https://nodejs.org/en/download/) (version 23 or higher) and npm 
-- [Docker](https://docs.docker.com/get-started/get-docker/) (recommended for running the MCP server)
-
-=======
+
 You can run this template virtually by using GitHub Codespaces. The button will open a web-based VS Code instance in your browser:
 
 1. Open the template (this may take several minutes):
@@ -141,7 +137,6 @@
 git clone https://github.com/Azure-Samples/mcp-container-ts
 cd mcp-container-ts
 ```
->>>>>>> 5298753c
 
 2. Open the project folder
 
@@ -160,11 +155,7 @@
 > [!NOTE]
 > When the applications starts, the server will create an [in-memory SQLite](https://www.sqlite.org/inmemorydb.html) database. This database is used to store the state of the tools and their interactions with the MCP server.
 
-<<<<<<< HEAD
-## Use the local MCP server from within a desktop MCP Client
-=======
 ## Use the local MCP server with desktop MCP Clients
->>>>>>> 5298753c
 
 ### Option 1 - Use the mcp.json file in VS Code
 
