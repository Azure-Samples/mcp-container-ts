--- conflicted
+++ resolved
@@ -232,7 +232,6 @@
 ```
 5. List Tools. Click on a tool and Run Tool.
 
-<<<<<<< HEAD
 ![alt](./docs/mcp-inspector.png)
 
 ## Deploy to Azure Container Apps
@@ -291,11 +290,10 @@
 azd down --purge --force
 ```
 
-=======
->>>>>>> 28ce1407
 ## Next Steps
 
 - Learn more about [Model Context Protocol](https://modelcontextprotocol.io/)
 - Learn more about [related MCP efforts from Microsoft](https://github.com/microsoft/mcp)
 - Learn more about [Azure Container Apps](https://learn.microsoft.com/en-us/azure/container-apps/)
-- Learn more about [Azure AI Foundry](https://ai.azure.com)+- Learn more about [Azure AI Foundry](https://ai.azure.com)
+- Learn more about [related MCP efforts from Microsoft](https://github.com/microsoft/mcp)